--- conflicted
+++ resolved
@@ -1,19 +1,14 @@
 #!/bin/bash
 for fl in $(find ../../verif ../../python_modules ../../doc/XCmanual -type f -name *.py -o -name *.tex | grep -v build)
 #Modified by LP to allow generic use (no only in xc directories).
-<<<<<<< HEAD
-# for fl in $(find -type f -name '*.py')
-=======
+
 #for fl in $(find -type f -name '*.py')
->>>>>>> c50dcf5b
 
 do
 
 # echo $fl
 # sed -i 's/mdlr/preprocessor/g' $fl
 # sed -i 's/modeler/preprocessor/g' $fl
-
-#echo $fl
 
 # sed -i 's/nmbSet/setName/g' $fl
 # sed -i 's/fibrasHormigon/concrFibers/g' $fl
@@ -86,12 +81,8 @@
 # sed -i 's/csvFile/intForcCombFileName/g' $fl
 # sed -i 's/nmbArchComb/intForcCombFileName/g' $fl
 # sed -i 's/nmbArchLST/intForcCombFileName/g' $fl
-<<<<<<< HEAD
 # sed -i 's/efProblem/FEProblem/g' $fl
 # sed -i 's/getEFProblem/getFEProblem/g' $fl
-=======
 sed -i 's/ConstantesSecc2d/CrossSectionProperties2d/g' $fl
 sed -i 's/ConstantesSecc3d/CrossSectionProperties3d/g' $fl
-
->>>>>>> c50dcf5b
 done