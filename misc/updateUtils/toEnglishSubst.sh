--- conflicted
+++ resolved
@@ -4,13 +4,13 @@
 for fl in $(find -type f -name '*.py')
 
 do
-<<<<<<< HEAD
+
 # echo $fl
 # sed -i 's/mdlr/preprocessor/g' $fl
 # sed -i 's/modeler/preprocessor/g' $fl
-=======
+
 echo $fl
->>>>>>> 1b138c90
+
 # sed -i 's/nmbSet/setName/g' $fl
 # sed -i 's/fibrasHormigon/concrFibers/g' $fl
 # sed -i 's/fibrasArmadura/reinfFibers/g' $fl
@@ -73,7 +73,6 @@
 # sed -i 's/nmbRespVz/respVzName/g' $fl
 # sed -i 's/tipoDiag/matDiagType/g' $fl
 # sed -i 's/RecordSeccionHASimple/RecordRCSimpleSection/g' $fl
-<<<<<<< HEAD
 # sed -i 's/RecordSeccionHALosa/RecordRCSlabSection/g' $fl
 # sed -i 's/defGeomSeccHAPilar/defGeomRCColumnSection/g' $fl
 # sed -i 's/defElastNoTracMaterial/defElastNoTensMaterial/g' $fl
@@ -84,7 +83,4 @@
 # sed -i 's/nmbArchComb/intForcCombFileName/g' $fl
 # sed -i 's/nmbArchLST/intForcCombFileName/g' $fl
 
-=======
-sed -i 's/RecordSeccionHALosa/RecordRCSlabSection/g' $fl
->>>>>>> 1b138c90
 done